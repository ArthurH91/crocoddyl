import numpy as np
from state import StateVector
from utils import EPS

class ActionModelAbstract:
    """ Abstract class for action models.

    In crocoddyl, an action model combines dynamics and cost data. Each node,
    in our optimal control problem, is described through an action model. Every
    time that we want describe a problem, we need to provide ways of computing
    the dynamics, cost functions and their derivatives. These computations are
    mainly carry on inside calc() and calcDiff(), respectively.
    """
    def __init__(self, State, nu):
        """ Construct common variables for action models.

<<<<<<< HEAD
class ActionModelLQR:
    def __init__(self, nx, nu):
        """ Define an action model for a LQR problem.
=======
        :param state: state description
        :param nu: dimension of control vector
        """
        self.State = State
        self.nx = State.nx
        self.ndx = State.ndx
        self.nu = nu
        self.unone = np.zeros(self.nu)
>>>>>>> 3269cf78

    def createData(self):
        """ Create the action data.

        Each action model (AM) has its own data that needs to be allocated.
        This function returns the allocated data for a predefined AM. Note that
        you need to defined the ActionDataType inside your AM.
        :return AM data.
        """
        return self.ActionDataType(self)

    def calc(model, data, x, u=None):
        """ Compute the next state and cost value.

        First, it describes the time-discrete evolution of our dynamical system
        in which we obtain the next discrete state. Additionally it computes
        the cost value associated to this discrete state and control pair.
        :param model: action model
        :param data: action data
        :param x: time-discrete state vector
        :param u: time-discrete control input
        :returns the next state and cost value
        """
<<<<<<< HEAD
        self.State = StateVector(nx)
        self.nx = self.State.nx
        self.ndx = self.State.ndx
        self.nu = nu

        self.Lx = None
        self.Lu = None
        self.Lxx = None
        self.Lxu = None
        self.Luu = None
        self.Fx = None
        self.Fu = None
=======
        raise NotImplementedError("Not implemented yet.")

    def calcDiff(model, data, x, u=None, recalc=True):
        """ Compute the derivatives of the dynamics and cost functions.

        It computes the partial derivatives of the dynamical system and the
        cost function. If recalc == True, it first updates the state evolution
        and cost value. This function builds a quadratic approximation of the
        action model (i.e. dynamical system and cost function).
        :param model: action model
        :param data: action data
        :param x: time-discrete state vector
        :param u: time-discrete control input
        :param recalc: If true, it updates the state evolution and the cost
        value.
        :returns the next state and cost value
        """
        raise NotImplementedError("Not implemented yet.")
>>>>>>> 3269cf78


<<<<<<< HEAD
    def setUpRandom(self):
        self.Lx = np.random.rand(self.ndx)
        self.Lu = np.random.rand(self.nu)
        self.Ls = L = np.random.rand(self.ndx + self.nu, self.ndx + self.nu) * 2 - 1
        self.L = L = .5 * np.dot(L.T, L)
        self.Lxx = L[:self.ndx, :self.ndx]
        self.Lxu = L[:self.ndx, self.ndx:]
        self.Luu = L[self.ndx:, self.ndx:]
        self.Fx = np.random.rand(self.ndx, self.ndx) * 2 - 1
        self.Fu = np.random.rand(self.ndx, self.nu) * 2 - 1
        self.F = np.random.rand(self.nx)  # Affine (nonautom) part of the dynamics
=======
class ActionDataAbstract:
    def __init__(self, model, costData=None):
        """ Create common data shared between AMs.
>>>>>>> 3269cf78

        In crocoddyl, an action data might use an externally defined cost data.
        If so, you need to pass your own cost data using costData. Otherwise
        it will be allocated here.
        :param model: action model
        :param costData: external cost data (optional)
        """
        nx, ndx, nu = model.nx, model.ndx, model.nu
        # State evolution and cost data
        self.cost = np.nan
        self.xnext = np.zeros(nx)

        # Dynamics data
        self.Fx = np.zeros([ndx, ndx])
        self.Fu = np.zeros([ndx, nu])

        # Cost data
        if costData is None:
            self.g = np.zeros([ndx+nu])
            self.L = np.zeros([ndx+nu, ndx+nu])
            self.Lx = self.g[:ndx]
            self.Lu = self.g[ndx:]
            self.Lxx = self.L[:ndx, :ndx]
            self.Lxu = self.L[:ndx, ndx:]
            self.Luu = self.L[ndx:, ndx:]
            if hasattr(model, 'ncost') and model.ncost > 1:
                ncost = model.ncost
                self.costResiduals = np.zeros(ncost)
                self.R = np.zeros([ncost, ndx+nu])
                self.Rx = self.R[:, ndx:]
                self.Ru = self.R[:, ndx:]
        else:
            self.costs = costData
            self.Lx = self.costs.Lx
            self.Lu = self.costs.Lu
            self.Lxx = self.costs.Lxx
            self.Lxu = self.costs.Lxu
            self.Luu = self.costs.Luu
            if model.ncost > 1:
                self.costResiduals = self.costs.residuals
                self.Rx = self.costs.Rx
                self.Ru = self.costs.Ru


class ActionModelLQR(ActionModelAbstract):
    def __init__(self, nx, nu):
        """ Define an action model for a LQR problem.

<<<<<<< HEAD
    def calc(self, data, x, u=None):
=======
        A Linear-Quadratic Regulator problem has a transition model of the form
        xnext(x,u) = A*x + B*x. Its cost function is quadratic of the form:
        cost(x,u) = 1/2 [x,u].T [Q N; N.T R] [x,u] + [F,G].T [x,u]
        """
        ActionModelAbstract.__init__(self, StateVector(nx), nu)
        self.ActionDataType = ActionDataLQR

        from utils import randomOrthonormalMatrix
        self.A = randomOrthonormalMatrix(self.ndx)
        self.B = randomOrthonormalMatrix(self.ndx)
        L = randomOrthonormalMatrix(self.ndx+self.nu)
        L = np.dot(L.T, L)  # ensure symmetric
        self.Q = L[:self.ndx, :self.ndx]
        self.N = L[:self.ndx, self.ndx:]
        self.R = L[self.ndx:, self.ndx:]
        self.F = np.random.rand(self.ndx)
        self.G = np.random.rand(self.nu)

    def calc(model, data, x, u=None):
>>>>>>> 3269cf78
        """ Update the next state and the cost function.

        :param model: action model
        :params data: action data
        :params x: time-discrete state vector
        :params u: time-discrete control vector
        :returns the next state and cost value
        """
<<<<<<< HEAD
        if u is None:
            u = self.unone

        def quad(a, Q, b):
            return .5 * np.dot(np.dot(Q, b).T, a)

        data.xnext = np.dot(self.Fx, x) + np.dot(self.Fu, u) + self.F
        data.cost = quad(x, self.Lxx, x) + 2 * quad(x, self.Lxu, u) + quad(u, self.Luu, u) + np.dot(
            self.Lx, x) + np.dot(self.Lu, u)
        return data.xnext, data.cost

    def calcDiff(self, data, x, u=None):
=======
        if u is None: u=model.unone
        data.xnext[:] = np.dot(model.A, x) + np.dot(model.B, u)
        data.cost = \
            0.5*np.dot(x, np.dot(model.Q, x)) + \
            0.5*np.dot(u, np.dot(model.R, u)) + \
            np.dot(x, np.dot(model.N, u)) + \
            np.dot(model.F, x) + np.dot(model.G, u)
        return data.xnext, data.cost

    def calcDiff(model, data, x, u=None, recalc=True):
>>>>>>> 3269cf78
        """ Update the derivatives of the dynamics and cost.

        :param model: action model
        :params data: action data
        :params x: time-discrete state vector
        :params u: time-discrete control vector
        :returns the next state and cost value
        """
<<<<<<< HEAD
        if u is None:
            u = self.unone
        xnext, cost = self.calc(data, x, u)
        data.Lx = self.Lx + np.dot(self.Lxx, x) + np.dot(self.Lxu, u)
        data.Lu = self.Lu + np.dot(self.Lxu.T, x) + np.dot(self.Luu, u)
        data.Lxx = self.Lxx
        data.Lxu = self.Lxu
        data.Luu = self.Luu
        data.Fx = self.Fx
        data.Fu = self.Fu
        return xnext, cost


class ActionDataLQR:
    def __init__(self, actionModel):
        assert (isinstance(actionModel, ActionModelLQR))
        self.model = actionModel

        self.xnext = np.zeros([self.model.nx])
        self.cost = np.nan
        self.Lx = np.zeros([self.model.ndx])
        self.Lu = np.zeros([self.model.nu])
        self.Lxx = self.model.Lxx
        self.Lxu = self.model.Lxu
        self.Luu = self.model.Luu
        self.Fx = self.model.Fx
        self.Fu = self.model.Fu
=======
        if u is None: u=model.unone
        if recalc: xnext,cost = model.calc(data,x,u)
        data.Lx[:] = model.F + np.dot(model.Q, x) + np.dot(model.N, u)
        data.Lu[:] = model.G + np.dot(model.N.T, x) + np.dot(model.R, u)
        data.Fx[:, :] = model.A
        data.Fu[:, :] = model.B
        data.Lxx[:, :] = model.Q
        data.Luu[:, :] = model.R
        data.Lxu[:, :] = model.N
        return xnext,cost


class ActionDataLQR(ActionDataAbstract):
    def __init__(self, model):
        ActionDataAbstract.__init__(self, model)

        # Setting the linear model and quadratic cost here because they are
        # constant
        self.Fx[:, :] = model.A
        self.Fu[:, :] = model.B
        self.Lxx[:, :] = model.Q
        self.Luu[:, :] = model.R
        self.Lxu[:, :] = model.N
>>>>>>> 3269cf78


class ActionModelNumDiff(ActionModelAbstract):
    """ Abstract action model that uses NumDiff for derivative computation.
    """
<<<<<<< HEAD

    def __init__(self, model, withGaussApprox=False):
        self.model0 = model
        self.nx = model.nx
        self.ndx = model.ndx
        self.nu = model.nu
        self.State = model.State
        self.disturbance = np.sqrt(2 * EPS)
        self.ncost = model.ncost if hasattr(model, 'ncost') else 1
        self.withGaussApprox = withGaussApprox
        assert (not self.withGaussApprox or self.ncost > 1)

    def createData(self):
        return ActionDataNumDiff(self)

    def calc(self, data, x, u):
        return self.model0.calc(data.data0, x, u)

    def calcDiff(self, data, x, u):
        xn0, c0 = self.calc(data, x, u)
        h = self.disturbance

        def dist(i, n, h):
            return np.array([h if ii == i else 0 for ii in range(n)])

        def Xint(x, dx):
            return self.State.integrate(x, dx)

        def Xdiff(x1, x2):
            return self.State.diff(x1, x2)

        for ix in range(self.ndx):
            xn, c = self.model0.calc(data.datax[ix], Xint(x, dist(ix, self.ndx, h)), u)
            data.Fx[:, ix] = Xdiff(xn0, xn) / h
            data.Lx[ix] = (c - c0) / h
            if self.ncost > 1:
                data.Rx[:, ix] = (data.datax[ix].costResiduals - data.data0.costResiduals) / h
        for iu in range(self.nu):
            xn, c = self.model0.calc(data.datau[iu], x, u + dist(iu, self.nu, h))
            data.Fu[:, iu] = Xdiff(xn0, xn) / h
            data.Lu[iu] = (c - c0) / h
            if self.ncost > 1:
                data.Ru[:, iu] = (data.datau[iu].costResiduals - data.data0.costResiduals) / h
        if self.withGaussApprox:
            data.Lxx[:, :] = np.dot(data.Rx.T, data.Rx)
            data.Lxu[:, :] = np.dot(data.Rx.T, data.Ru)
            data.Lux[:, :] = data.Lxu.T
            data.Luu[:, :] = np.dot(data.Ru.T, data.Ru)

=======
    def __init__(self, model, withGaussApprox=False):
        ActionModelAbstract.__init__(self, model.State, model.nu)
        self.ActionDataType = ActionDataNumDiff
        self.model0 = model
        self.disturbance = np.sqrt(2*EPS)
        try:            self.ncost = model.ncost
        except:         self.ncost = 1
        self.withGaussApprox = withGaussApprox
        assert( not self.withGaussApprox or self.ncost>1 )

    def calc(model, data, x, u):
        return model.model0.calc(data.data0,x,u)

    def calcDiff(model, data, x, u):
        xn0,c0 = model.calc(data,x,u)
        h = model.disturbance
        dist = lambda i,n,h: np.array([ h if ii==i else 0 for ii in range(n) ])
        Xint  = lambda x,dx: model.State.integrate(x,dx)
        Xdiff = lambda x1,x2: model.State.diff(x1,x2)
        for ix in range(model.ndx):
            xn,c = model.model0.calc(data.datax[ix],Xint(x,dist(ix,model.ndx,h)),u)
            data.Fx[:,ix] = Xdiff(xn0,xn)/h
            data.Lx[  ix] = (c-c0)/h
            if model.ncost>1: data.Rx[:,ix] = (data.datax[ix].costResiduals-data.data0.costResiduals)/h
        for iu in range(model.nu):
            xn,c = model.model0.calc(data.datau[iu],x,u+dist(iu,model.nu,h))
            data.Fu[:,iu] = Xdiff(xn0,xn)/h
            data.Lu[  iu] = (c-c0)/h
            if model.ncost>1: data.Ru[:,iu] = (data.datau[iu].costResiduals-data.data0.costResiduals)/h
        if model.withGaussApprox:
            data.Lxx[:,:] = np.dot(data.Rx.T,data.Rx)
            data.Lxu[:,:] = np.dot(data.Rx.T,data.Ru)
            data.Lux[:,:] = data.Lxu.T
            data.Luu[:,:] = np.dot(data.Ru.T,data.Ru)
>>>>>>> 3269cf78


class ActionDataNumDiff:
    def __init__(self, model):
<<<<<<< HEAD
        ndx, nu = model.ndx, model.nu
=======
        nx,ndx,nu,ncost = model.nx,model.ndx,model.nu,model.ncost
>>>>>>> 3269cf78
        self.data0 = model.model0.createData()
        self.datax = [model.model0.createData() for i in range(model.ndx)]
        self.datau = [model.model0.createData() for i in range(model.nu)]
        self.Lx = np.zeros([model.ndx])
        self.Lu = np.zeros([model.nu])
        self.Fx = np.zeros([model.ndx, model.ndx])
        self.Fu = np.zeros([model.ndx, model.nu])
        if model.ncost > 1:
            self.Rx = np.zeros([model.ncost, model.ndx])
            self.Ru = np.zeros([model.ncost, model.nu])
        if model.withGaussApprox:
            self.L = np.zeros([ndx + nu, ndx + nu])
            self.Lxx = self.L[:ndx, :ndx]
            self.Lxu = self.L[:ndx, ndx:]
            self.Lux = self.L[ndx:, :ndx]
            self.Luu = self.L[ndx:, ndx:]<|MERGE_RESOLUTION|>--- conflicted
+++ resolved
@@ -1,6 +1,7 @@
 import numpy as np
 from state import StateVector
 from utils import EPS
+
 
 class ActionModelAbstract:
     """ Abstract class for action models.
@@ -11,14 +12,10 @@
     the dynamics, cost functions and their derivatives. These computations are
     mainly carry on inside calc() and calcDiff(), respectively.
     """
+
     def __init__(self, State, nu):
         """ Construct common variables for action models.
 
-<<<<<<< HEAD
-class ActionModelLQR:
-    def __init__(self, nx, nu):
-        """ Define an action model for a LQR problem.
-=======
         :param state: state description
         :param nu: dimension of control vector
         """
@@ -27,7 +24,6 @@
         self.ndx = State.ndx
         self.nu = nu
         self.unone = np.zeros(self.nu)
->>>>>>> 3269cf78
 
     def createData(self):
         """ Create the action data.
@@ -51,20 +47,6 @@
         :param u: time-discrete control input
         :returns the next state and cost value
         """
-<<<<<<< HEAD
-        self.State = StateVector(nx)
-        self.nx = self.State.nx
-        self.ndx = self.State.ndx
-        self.nu = nu
-
-        self.Lx = None
-        self.Lu = None
-        self.Lxx = None
-        self.Lxu = None
-        self.Luu = None
-        self.Fx = None
-        self.Fu = None
-=======
         raise NotImplementedError("Not implemented yet.")
 
     def calcDiff(model, data, x, u=None, recalc=True):
@@ -83,26 +65,11 @@
         :returns the next state and cost value
         """
         raise NotImplementedError("Not implemented yet.")
->>>>>>> 3269cf78
-
-
-<<<<<<< HEAD
-    def setUpRandom(self):
-        self.Lx = np.random.rand(self.ndx)
-        self.Lu = np.random.rand(self.nu)
-        self.Ls = L = np.random.rand(self.ndx + self.nu, self.ndx + self.nu) * 2 - 1
-        self.L = L = .5 * np.dot(L.T, L)
-        self.Lxx = L[:self.ndx, :self.ndx]
-        self.Lxu = L[:self.ndx, self.ndx:]
-        self.Luu = L[self.ndx:, self.ndx:]
-        self.Fx = np.random.rand(self.ndx, self.ndx) * 2 - 1
-        self.Fu = np.random.rand(self.ndx, self.nu) * 2 - 1
-        self.F = np.random.rand(self.nx)  # Affine (nonautom) part of the dynamics
-=======
+
+
 class ActionDataAbstract:
     def __init__(self, model, costData=None):
         """ Create common data shared between AMs.
->>>>>>> 3269cf78
 
         In crocoddyl, an action data might use an externally defined cost data.
         If so, you need to pass your own cost data using costData. Otherwise
@@ -121,8 +88,8 @@
 
         # Cost data
         if costData is None:
-            self.g = np.zeros([ndx+nu])
-            self.L = np.zeros([ndx+nu, ndx+nu])
+            self.g = np.zeros([ndx + nu])
+            self.L = np.zeros([ndx + nu, ndx + nu])
             self.Lx = self.g[:ndx]
             self.Lu = self.g[ndx:]
             self.Lxx = self.L[:ndx, :ndx]
@@ -131,7 +98,7 @@
             if hasattr(model, 'ncost') and model.ncost > 1:
                 ncost = model.ncost
                 self.costResiduals = np.zeros(ncost)
-                self.R = np.zeros([ncost, ndx+nu])
+                self.R = np.zeros([ncost, ndx + nu])
                 self.Rx = self.R[:, ndx:]
                 self.Ru = self.R[:, ndx:]
         else:
@@ -151,9 +118,6 @@
     def __init__(self, nx, nu):
         """ Define an action model for a LQR problem.
 
-<<<<<<< HEAD
-    def calc(self, data, x, u=None):
-=======
         A Linear-Quadratic Regulator problem has a transition model of the form
         xnext(x,u) = A*x + B*x. Its cost function is quadratic of the form:
         cost(x,u) = 1/2 [x,u].T [Q N; N.T R] [x,u] + [F,G].T [x,u]
@@ -164,7 +128,7 @@
         from utils import randomOrthonormalMatrix
         self.A = randomOrthonormalMatrix(self.ndx)
         self.B = randomOrthonormalMatrix(self.ndx)
-        L = randomOrthonormalMatrix(self.ndx+self.nu)
+        L = randomOrthonormalMatrix(self.ndx + self.nu)
         L = np.dot(L.T, L)  # ensure symmetric
         self.Q = L[:self.ndx, :self.ndx]
         self.N = L[:self.ndx, self.ndx:]
@@ -173,7 +137,6 @@
         self.G = np.random.rand(self.nu)
 
     def calc(model, data, x, u=None):
->>>>>>> 3269cf78
         """ Update the next state and the cost function.
 
         :param model: action model
@@ -182,31 +145,14 @@
         :params u: time-discrete control vector
         :returns the next state and cost value
         """
-<<<<<<< HEAD
         if u is None:
-            u = self.unone
-
-        def quad(a, Q, b):
-            return .5 * np.dot(np.dot(Q, b).T, a)
-
-        data.xnext = np.dot(self.Fx, x) + np.dot(self.Fu, u) + self.F
-        data.cost = quad(x, self.Lxx, x) + 2 * quad(x, self.Lxu, u) + quad(u, self.Luu, u) + np.dot(
-            self.Lx, x) + np.dot(self.Lu, u)
+            u = model.unone
+        data.xnext[:] = np.dot(model.A, x) + np.dot(model.B, u)
+        data.cost = 0.5 * np.dot(x, np.dot(model.Q, x)) + 0.5 * np.dot(u, np.dot(model.R, u)) + np.dot(
+            x, np.dot(model.N, u)) + np.dot(model.F, x) + np.dot(model.G, u)
         return data.xnext, data.cost
 
-    def calcDiff(self, data, x, u=None):
-=======
-        if u is None: u=model.unone
-        data.xnext[:] = np.dot(model.A, x) + np.dot(model.B, u)
-        data.cost = \
-            0.5*np.dot(x, np.dot(model.Q, x)) + \
-            0.5*np.dot(u, np.dot(model.R, u)) + \
-            np.dot(x, np.dot(model.N, u)) + \
-            np.dot(model.F, x) + np.dot(model.G, u)
-        return data.xnext, data.cost
-
     def calcDiff(model, data, x, u=None, recalc=True):
->>>>>>> 3269cf78
         """ Update the derivatives of the dynamics and cost.
 
         :param model: action model
@@ -215,37 +161,10 @@
         :params u: time-discrete control vector
         :returns the next state and cost value
         """
-<<<<<<< HEAD
         if u is None:
-            u = self.unone
-        xnext, cost = self.calc(data, x, u)
-        data.Lx = self.Lx + np.dot(self.Lxx, x) + np.dot(self.Lxu, u)
-        data.Lu = self.Lu + np.dot(self.Lxu.T, x) + np.dot(self.Luu, u)
-        data.Lxx = self.Lxx
-        data.Lxu = self.Lxu
-        data.Luu = self.Luu
-        data.Fx = self.Fx
-        data.Fu = self.Fu
-        return xnext, cost
-
-
-class ActionDataLQR:
-    def __init__(self, actionModel):
-        assert (isinstance(actionModel, ActionModelLQR))
-        self.model = actionModel
-
-        self.xnext = np.zeros([self.model.nx])
-        self.cost = np.nan
-        self.Lx = np.zeros([self.model.ndx])
-        self.Lu = np.zeros([self.model.nu])
-        self.Lxx = self.model.Lxx
-        self.Lxu = self.model.Lxu
-        self.Luu = self.model.Luu
-        self.Fx = self.model.Fx
-        self.Fu = self.model.Fu
-=======
-        if u is None: u=model.unone
-        if recalc: xnext,cost = model.calc(data,x,u)
+            u = model.unone
+        if recalc:
+            xnext, cost = model.calc(data, x, u)
         data.Lx[:] = model.F + np.dot(model.Q, x) + np.dot(model.N, u)
         data.Lu[:] = model.G + np.dot(model.N.T, x) + np.dot(model.R, u)
         data.Fx[:, :] = model.A
@@ -253,7 +172,7 @@
         data.Lxx[:, :] = model.Q
         data.Luu[:, :] = model.R
         data.Lxu[:, :] = model.N
-        return xnext,cost
+        return xnext, cost
 
 
 class ActionDataLQR(ActionDataAbstract):
@@ -267,107 +186,59 @@
         self.Lxx[:, :] = model.Q
         self.Luu[:, :] = model.R
         self.Lxu[:, :] = model.N
->>>>>>> 3269cf78
 
 
 class ActionModelNumDiff(ActionModelAbstract):
     """ Abstract action model that uses NumDiff for derivative computation.
     """
-<<<<<<< HEAD
 
     def __init__(self, model, withGaussApprox=False):
+        ActionModelAbstract.__init__(self, model.State, model.nu)
+        self.ActionDataType = ActionDataNumDiff
         self.model0 = model
-        self.nx = model.nx
-        self.ndx = model.ndx
-        self.nu = model.nu
-        self.State = model.State
         self.disturbance = np.sqrt(2 * EPS)
         self.ncost = model.ncost if hasattr(model, 'ncost') else 1
         self.withGaussApprox = withGaussApprox
         assert (not self.withGaussApprox or self.ncost > 1)
 
-    def createData(self):
-        return ActionDataNumDiff(self)
-
-    def calc(self, data, x, u):
-        return self.model0.calc(data.data0, x, u)
-
-    def calcDiff(self, data, x, u):
-        xn0, c0 = self.calc(data, x, u)
-        h = self.disturbance
+    def calc(model, data, x, u):
+        return model.model0.calc(data.data0, x, u)
+
+    def calcDiff(model, data, x, u):
+        xn0, c0 = model.calc(data, x, u)
+        h = model.disturbance
 
         def dist(i, n, h):
             return np.array([h if ii == i else 0 for ii in range(n)])
 
         def Xint(x, dx):
-            return self.State.integrate(x, dx)
+            return model.State.integrate(x, dx)
 
         def Xdiff(x1, x2):
-            return self.State.diff(x1, x2)
-
-        for ix in range(self.ndx):
-            xn, c = self.model0.calc(data.datax[ix], Xint(x, dist(ix, self.ndx, h)), u)
+            return model.State.diff(x1, x2)
+
+        for ix in range(model.ndx):
+            xn, c = model.model0.calc(data.datax[ix], Xint(x, dist(ix, model.ndx, h)), u)
             data.Fx[:, ix] = Xdiff(xn0, xn) / h
             data.Lx[ix] = (c - c0) / h
-            if self.ncost > 1:
+            if model.ncost > 1:
                 data.Rx[:, ix] = (data.datax[ix].costResiduals - data.data0.costResiduals) / h
-        for iu in range(self.nu):
-            xn, c = self.model0.calc(data.datau[iu], x, u + dist(iu, self.nu, h))
+        for iu in range(model.nu):
+            xn, c = model.model0.calc(data.datau[iu], x, u + dist(iu, model.nu, h))
             data.Fu[:, iu] = Xdiff(xn0, xn) / h
             data.Lu[iu] = (c - c0) / h
-            if self.ncost > 1:
+            if model.ncost > 1:
                 data.Ru[:, iu] = (data.datau[iu].costResiduals - data.data0.costResiduals) / h
-        if self.withGaussApprox:
+        if model.withGaussApprox:
             data.Lxx[:, :] = np.dot(data.Rx.T, data.Rx)
             data.Lxu[:, :] = np.dot(data.Rx.T, data.Ru)
             data.Lux[:, :] = data.Lxu.T
             data.Luu[:, :] = np.dot(data.Ru.T, data.Ru)
 
-=======
-    def __init__(self, model, withGaussApprox=False):
-        ActionModelAbstract.__init__(self, model.State, model.nu)
-        self.ActionDataType = ActionDataNumDiff
-        self.model0 = model
-        self.disturbance = np.sqrt(2*EPS)
-        try:            self.ncost = model.ncost
-        except:         self.ncost = 1
-        self.withGaussApprox = withGaussApprox
-        assert( not self.withGaussApprox or self.ncost>1 )
-
-    def calc(model, data, x, u):
-        return model.model0.calc(data.data0,x,u)
-
-    def calcDiff(model, data, x, u):
-        xn0,c0 = model.calc(data,x,u)
-        h = model.disturbance
-        dist = lambda i,n,h: np.array([ h if ii==i else 0 for ii in range(n) ])
-        Xint  = lambda x,dx: model.State.integrate(x,dx)
-        Xdiff = lambda x1,x2: model.State.diff(x1,x2)
-        for ix in range(model.ndx):
-            xn,c = model.model0.calc(data.datax[ix],Xint(x,dist(ix,model.ndx,h)),u)
-            data.Fx[:,ix] = Xdiff(xn0,xn)/h
-            data.Lx[  ix] = (c-c0)/h
-            if model.ncost>1: data.Rx[:,ix] = (data.datax[ix].costResiduals-data.data0.costResiduals)/h
-        for iu in range(model.nu):
-            xn,c = model.model0.calc(data.datau[iu],x,u+dist(iu,model.nu,h))
-            data.Fu[:,iu] = Xdiff(xn0,xn)/h
-            data.Lu[  iu] = (c-c0)/h
-            if model.ncost>1: data.Ru[:,iu] = (data.datau[iu].costResiduals-data.data0.costResiduals)/h
-        if model.withGaussApprox:
-            data.Lxx[:,:] = np.dot(data.Rx.T,data.Rx)
-            data.Lxu[:,:] = np.dot(data.Rx.T,data.Ru)
-            data.Lux[:,:] = data.Lxu.T
-            data.Luu[:,:] = np.dot(data.Ru.T,data.Ru)
->>>>>>> 3269cf78
-
 
 class ActionDataNumDiff:
     def __init__(self, model):
-<<<<<<< HEAD
         ndx, nu = model.ndx, model.nu
-=======
-        nx,ndx,nu,ncost = model.nx,model.ndx,model.nu,model.ncost
->>>>>>> 3269cf78
         self.data0 = model.model0.createData()
         self.datax = [model.model0.createData() for i in range(model.ndx)]
         self.datau = [model.model0.createData() for i in range(model.nu)]
