///////////////////////////////////////////////////////////////////////////////
// BSD 3-Clause License
//
// Copyright (C) 2020-2021, University of Edinburgh
// Copyright note valid unless otherwise stated in individual files.
// All rights reserved.
///////////////////////////////////////////////////////////////////////////////

#include "crocoddyl/multibody/costs/contact-impulse.hpp"
#include "crocoddyl/core/utils/exception.hpp"

namespace crocoddyl {

template <typename Scalar>
CostModelContactImpulseTpl<Scalar>::CostModelContactImpulseTpl(boost::shared_ptr<StateMultibody> state,
                                                               boost::shared_ptr<ActivationModelAbstract> activation,
                                                               const FrameForce& fref)
    : Base(state, activation, boost::make_shared<ResidualModelContactImpulse>(state, fref.id, fref.force)),
      fref_(fref) {
  if (activation_->get_nr() > 6) {
    throw_pretty("Invalid argument: "
                 << "nr is less than 6");
  }
}

template <typename Scalar>
CostModelContactImpulseTpl<Scalar>::CostModelContactImpulseTpl(boost::shared_ptr<StateMultibody> state,
<<<<<<< HEAD
                                                               const FrameForce& fref, const std::size_t&)
    : Base(state, boost::make_shared<ResidualModelContactImpulse>(state, fref.id, fref.force)), fref_(fref) {}
=======
                                                               const FrameForce& fref, const std::size_t nr)
    : Base(state, nr, 0), fref_(fref) {
  if (nr > 6) {
    throw_pretty("Invalid argument: "
                 << "nr is less than 6");
  }
}
>>>>>>> f8094633

template <typename Scalar>
CostModelContactImpulseTpl<Scalar>::CostModelContactImpulseTpl(boost::shared_ptr<StateMultibody> state,
                                                               const FrameForce& fref)
    : Base(state, boost::make_shared<ResidualModelContactImpulse>(state, fref.id, fref.force)), fref_(fref) {}

template <typename Scalar>
CostModelContactImpulseTpl<Scalar>::~CostModelContactImpulseTpl() {}

template <typename Scalar>
void CostModelContactImpulseTpl<Scalar>::calc(const boost::shared_ptr<CostDataAbstract>& data,
                                              const Eigen::Ref<const VectorXs>& x,
                                              const Eigen::Ref<const VectorXs>& u) {
  // Compute the cost residual given the reference impulse
  Data* d = static_cast<Data*>(data.get());
  residual_->calc(d->residual, x, u);

  // Compute the cost
  activation_->calc(d->activation, d->residual->r);
  d->cost = d->activation->a_value;
}

template <typename Scalar>
void CostModelContactImpulseTpl<Scalar>::calcDiff(const boost::shared_ptr<CostDataAbstract>& data,
                                                  const Eigen::Ref<const VectorXs>& x,
                                                  const Eigen::Ref<const VectorXs>& u) {
  // Compute the derivatives of the activation and force residual models
  Data* d = static_cast<Data*>(data.get());
  residual_->calcDiff(d->residual, x, u);
  activation_->calcDiff(data->activation, data->residual->r);

  // Compute the derivatives of the cost function based on a Gauss-Newton approximation
  data->Lx.noalias() = data->residual->Rx.transpose() * data->activation->Ar;
  d->Arr_Rx.noalias() = data->activation->Arr * data->residual->Rx;
  data->Lxx.noalias() = data->residual->Rx.transpose() * d->Arr_Rx;
}

template <typename Scalar>
boost::shared_ptr<CostDataAbstractTpl<Scalar> > CostModelContactImpulseTpl<Scalar>::createData(
    DataCollectorAbstract* const data) {
  return boost::allocate_shared<Data>(Eigen::aligned_allocator<Data>(), this, data);
}

template <typename Scalar>
void CostModelContactImpulseTpl<Scalar>::set_referenceImpl(const std::type_info& ti, const void* pv) {
  if (ti == typeid(FrameForce)) {
    fref_ = *static_cast<const FrameForce*>(pv);
  } else {
    throw_pretty("Invalid argument: incorrect type (it should be FrameForce)");
  }
}

template <typename Scalar>
void CostModelContactImpulseTpl<Scalar>::get_referenceImpl(const std::type_info& ti, void* pv) const {
  if (ti == typeid(FrameForce)) {
    FrameForce& ref_map = *static_cast<FrameForce*>(pv);
    ref_map = fref_;
  } else {
    throw_pretty("Invalid argument: incorrect type (it should be FrameForce)");
  }
}

}  // namespace crocoddyl<|MERGE_RESOLUTION|>--- conflicted
+++ resolved
@@ -25,18 +25,8 @@
 
 template <typename Scalar>
 CostModelContactImpulseTpl<Scalar>::CostModelContactImpulseTpl(boost::shared_ptr<StateMultibody> state,
-<<<<<<< HEAD
-                                                               const FrameForce& fref, const std::size_t&)
+                                                               const FrameForce& fref, const std::size_t)
     : Base(state, boost::make_shared<ResidualModelContactImpulse>(state, fref.id, fref.force)), fref_(fref) {}
-=======
-                                                               const FrameForce& fref, const std::size_t nr)
-    : Base(state, nr, 0), fref_(fref) {
-  if (nr > 6) {
-    throw_pretty("Invalid argument: "
-                 << "nr is less than 6");
-  }
-}
->>>>>>> f8094633
 
 template <typename Scalar>
 CostModelContactImpulseTpl<Scalar>::CostModelContactImpulseTpl(boost::shared_ptr<StateMultibody> state,
