--- conflicted
+++ resolved
@@ -92,14 +92,9 @@
    * @param[in] nr     Dimension of residual vector
    * @param[in] nu     Dimension of control vector
    */
-<<<<<<< HEAD
   DEPRECATED("No needed to pass nr",
              CostModelContactForceTpl(boost::shared_ptr<StateMultibody> state, const FrameForce& fref,
-                                      const std::size_t& nr, const std::size_t& nu);)
-=======
-  CostModelContactForceTpl(boost::shared_ptr<StateMultibody> state, const FrameForce& fref, const std::size_t nr,
-                           const std::size_t nu);
->>>>>>> f8094633
+                                      const std::size_t nr, const std::size_t nu);)
 
   /**
    * @brief Initialize the contact force cost model
@@ -112,12 +107,8 @@
    * @param[in] fref   Reference spatial contact force \f$\boldsymbol{\lambda}^*\f$
    * @param[in] nr     Dimension of residual vector
    */
-<<<<<<< HEAD
   DEPRECATED("No needed to pass nr", CostModelContactForceTpl(boost::shared_ptr<StateMultibody> state,
-                                                              const FrameForce& fref, const std::size_t& nr);)
-=======
-  CostModelContactForceTpl(boost::shared_ptr<StateMultibody> state, const FrameForce& fref, const std::size_t nr);
->>>>>>> f8094633
+                                                              const FrameForce& fref, const std::size_t nr);)
 
   /**
    * @brief Initialize the contact force cost model
