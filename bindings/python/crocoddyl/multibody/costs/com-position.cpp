///////////////////////////////////////////////////////////////////////////////
// BSD 3-Clause License
//
// Copyright (C) 2018-2020, LAAS-CNRS, University of Edinburgh
// Copyright note valid unless otherwise stated in individual files.
// All rights reserved.
///////////////////////////////////////////////////////////////////////////////

#include "python/crocoddyl/multibody/multibody.hpp"
#include "python/crocoddyl/multibody/cost-base.hpp"
#include "crocoddyl/multibody/costs/com-position.hpp"

namespace crocoddyl {
namespace python {

void exposeCostCoMPosition() {
  bp::class_<CostModelCoMPosition, bp::bases<CostModelAbstract> >(
      "CostModelCoMPosition",
      bp::init<boost::shared_ptr<StateMultibody>, boost::shared_ptr<ActivationModelAbstract>, Eigen::Vector3d, int>(
          bp::args("self", "state", "activation", "cref", "nu"),
          "Initialize the CoM position cost model.\n\n"
          ":param state: state of the multibody system\n"
          ":param activation: activation model\n"
          ":param cref: reference CoM position\n"
          ":param nu: dimension of control vector"))
      .def(bp::init<boost::shared_ptr<StateMultibody>, boost::shared_ptr<ActivationModelAbstract>, Eigen::Vector3d>(
          bp::args("self", "state", "activation", "cref"),
          "Initialize the CoM position cost model.\n\n"
          "For this case the default nu is equals to model.nv.\n"
          ":param state: state of the multibody system\n"
          ":param activation: activation model\n"
          ":param cref: reference CoM position"))
      .def(bp::init<boost::shared_ptr<StateMultibody>, Eigen::Vector3d, int>(
          bp::args("self", "state", "cref", "nu"),
          "Initialize the CoM position cost model.\n\n"
          "For this case the default activation model is quadratic, i.e.\n"
          "crocoddyl.ActivationModelQuad(6).\n"
          ":param state: state of the multibody system\n"
          ":param cref: reference CoM position\n"
          ":param nu: dimension of control vector"))
      .def(bp::init<boost::shared_ptr<StateMultibody>, Eigen::Vector3d>(
          bp::args("self", "state", "cref"),
          "Initialize the CoM position cost model.\n\n"
          "For this case the default activation model is quadratic, i.e.\n"
          "crocoddyl.ActivationModelQuad(3), and nu is equals to model.nv.\n"
          ":param state: state of the multibody system\n"
          ":param cref: reference CoM position"))
      .def("calc", &CostModelCoMPosition::calc_wrap,
           CostModel_calc_wraps(bp::args("self", "data", "x", "u"),
                                "Compute the CoM position cost.\n\n"
                                ":param data: cost data\n"
                                ":param x: time-discrete state vector\n"
                                ":param u: time-discrete control input"))
      .def<void (CostModelCoMPosition::*)(const boost::shared_ptr<CostDataAbstract>&, const Eigen::VectorXd&,
                                          const Eigen::VectorXd&)>(
          "calcDiff", &CostModelCoMPosition::calcDiff_wrap, bp::args("self", "data", "x", "u"),
          "Compute the derivatives of the CoM position cost.\n\n"
          ":param data: action data\n"
          ":param x: time-discrete state vector\n"
          ":param u: time-discrete control input\n")

      .def<void (CostModelCoMPosition::*)(const boost::shared_ptr<CostDataAbstract>&, const Eigen::VectorXd&)>(
          "calcDiff", &CostModelCoMPosition::calcDiff_wrap, bp::args("self", "data", "x"))
      .def("createData", &CostModelCoMPosition::createData, bp::with_custodian_and_ward_postcall<0, 2>(),
           bp::args("self", "data"),
           "Create the CoM position cost data.\n\n"
           "Each cost model has its own data that needs to be allocated. This function\n"
           "returns the allocated data for a predefined cost.\n"
           ":param data: shared data\n"
           ":return cost data.")
<<<<<<< HEAD
      .add_property("reference",
                    bp::make_function(&CostModelCoMPosition::get_cref, bp::return_value_policy<bp::return_by_value>()),
                    &CostModelCoMPosition::set_reference<Eigen::Vector3d>, "reference CoM position")
      .add_property("cref",
                    bp::make_function(&CostModelCoMPosition::get_cref, bp::return_value_policy<bp::return_by_value>()),
=======
      .add_property("cref", bp::make_function(&CostModelCoMPosition::get_cref, bp::return_internal_reference<>()),
>>>>>>> 2d2bdd2a
                    &CostModelCoMPosition::set_cref, "reference CoM position");
}

}  // namespace python
}  // namespace crocoddyl<|MERGE_RESOLUTION|>--- conflicted
+++ resolved
@@ -68,15 +68,10 @@
            "returns the allocated data for a predefined cost.\n"
            ":param data: shared data\n"
            ":return cost data.")
-<<<<<<< HEAD
       .add_property("reference",
-                    bp::make_function(&CostModelCoMPosition::get_cref, bp::return_value_policy<bp::return_by_value>()),
+                    bp::make_function(&CostModelCoMPosition::get_cref, bp::return_internal_reference<>()),
                     &CostModelCoMPosition::set_reference<Eigen::Vector3d>, "reference CoM position")
-      .add_property("cref",
-                    bp::make_function(&CostModelCoMPosition::get_cref, bp::return_value_policy<bp::return_by_value>()),
-=======
       .add_property("cref", bp::make_function(&CostModelCoMPosition::get_cref, bp::return_internal_reference<>()),
->>>>>>> 2d2bdd2a
                     &CostModelCoMPosition::set_cref, "reference CoM position");
 }
 
