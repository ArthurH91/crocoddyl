--- conflicted
+++ resolved
@@ -1,12 +1,9 @@
 import unittest
-<<<<<<< HEAD
-=======
 from crocoddyl import StateNumDiff
 from crocoddyl import StateVector
 from crocoddyl import StateUnicycle
 from crocoddyl import StatePinocchio
 from testutils import assertNumDiff, NUMDIFF_MODIFIER
->>>>>>> 7e160284
 from random import randint
 
 import numpy as np
@@ -64,20 +61,10 @@
         Jnum1, Jnum2 = self.STATE_NUMDIFF.Jdiff(x1, x2)
 
         # Checking the partial derivatives against NumDiff
-<<<<<<< HEAD
-        tol = 10 * self.STATE_NUMDIFF.disturbance
-        self.assertTrue(
-            np.allclose(J1, Jnum1, atol=tol),
-            "The partial derivatives of difference function with respect to first argument is wrong.")
-        self.assertTrue(
-            np.allclose(J2, Jnum2, atol=tol),
-            "The partial derivatives of difference function with respect to second argument is wrong.")
-=======
         # The previous tolerance was 10*disturbance
         tol = self.NUMDIFF_MOD * self.STATE_NUMDIFF.disturbance
         assertNumDiff(J1, Jnum1, tol)
         assertNumDiff(J2, Jnum2, tol)
->>>>>>> 7e160284
 
     def test_Jintegrate_against_numdiff(self):
         # Generating random values for the initial state and its rate of change
@@ -89,20 +76,10 @@
         Jnum1, Jnum2 = self.STATE_NUMDIFF.Jintegrate(x, vx)
 
         # Checking the partial derivatives against NumDiff
-<<<<<<< HEAD
-        tol = 10 * self.STATE_NUMDIFF.disturbance
-        self.assertTrue(
-            np.allclose(J1, Jnum1, atol=tol),
-            "The partial derivatives of integrate function with respect to first argument is wrong.")
-        self.assertTrue(
-            np.allclose(J2, Jnum2, atol=tol),
-            "The partial derivatives of integrate function with respect to second argument is wrong.")
-=======
         # The previous tolerance was 10*disturbance
         tol = self.NUMDIFF_MOD * self.STATE_NUMDIFF.disturbance
         assertNumDiff(J1, Jnum1, tol)
         assertNumDiff(J2, Jnum2, tol)
->>>>>>> 7e160284
 
     def test_Jdiff_and_Jintegrate_are_inverses(self):
         # Generating random states
@@ -117,11 +94,7 @@
         # Checking that Jdiff and Jintegrate are inverses
         dX_dDX = Jdx
         dDX_dX = J2
-<<<<<<< HEAD
-        self.assertTrue(np.allclose(dX_dDX, np.linalg.inv(dDX_dX), atol=1e-9), "Jdiff and Jintegrate aren't inverses.")
-=======
         assertNumDiff(dX_dDX, np.linalg.inv(dDX_dX), 1e-9)
->>>>>>> 7e160284
 
     def test_velocity_from_Jintegrate_Jdiff(self):
         # Generating random states
@@ -153,12 +126,8 @@
 
 
 class StateVectorTest(StateTestCase):
-<<<<<<< HEAD
-    StateTestCase.NX = randint(1, 101)
-=======
     # NUMDIFF_MODIFIER: threshold was 2.11e-4, is now 2.11e-4 (see assertNumDiff.__doc__)
     StateTestCase.NX = randint(1,101)
->>>>>>> 7e160284
     StateTestCase.STATE = StateVector(StateTestCase.NX)
 
 
@@ -177,8 +146,6 @@
     StateTestCase.NX = rmodel.nq + rmodel.nv
     StateTestCase.STATE = StatePinocchio(rmodel)
 
-<<<<<<< HEAD
-=======
 class StatePinocchioFFTest(StateTestCase):
     # NUMDIFF_MODIFIER: threshold was 2.11e-4, is now 2.11e-4 (see assertNumDiff.__doc__)
     # Loading Talos legs
@@ -186,7 +153,6 @@
     rmodel = loadTalosLegs().model
     StateTestCase.NX = rmodel.nq + rmodel.nv
     StateTestCase.STATE = StatePinocchio(rmodel)
->>>>>>> 7e160284
 
 if __name__ == '__main__':
     unittest.main()