import numpy as np
import pinocchio
from crocoddyl.utils import EPS
from pinocchio.utils import zero


<<<<<<< HEAD
def df_dx(func, x, h=np.sqrt(2 * EPS)):
    """ Perform df/dx by num_diff.
=======
NUMDIFF_MODIFIER = 1e4

class NumDiffException(Exception):
    """Raised when the NumDiff values are too hight"""
    pass


def assertNumDiff(A, B, threshold):
    """ Assert analytical derivatives against NumDiff using the error norm.

    :param A: analytical derivatives
    :param B: NumDiff derivatives
    :param threshold: absolute tolerance
    """
    if not np.allclose(A, B, atol=threshold):
        value = np.linalg.norm(A-B)
        raise NumDiffException(
            "NumDiff exception, with residual of %.4g, above threshold %.4g"%(value, threshold))


def df_dx(func,x,h=np.sqrt(2*EPS)):
  """ Perform df/dx by num_diff.
>>>>>>> 7e160284
  :params func: function to differentiate f : np.matrix -> np.matrix
  :params x: value at which f is differentiated. type np.matrix
  :params h: eps

  :returns df/dx
  """
    dx = zero(x.size)
    f0 = func(x)
    res = zero([len(f0), x.size])
    for ix in range(x.size):
        dx[ix] = h
        res[:, ix] = (func(x + dx) - f0) / h
        dx[ix] = 0
    return res


def df_dq(model, func, q, h=np.sqrt(2 * EPS)):
    """ Perform df/dq by num_diff. q is in the lie manifold.
    :params func: function to differentiate f : np.matrix -> np.matrix
    :params q: configuration value at which f is differentiated. type np.matrix
    :params h: eps

    :returns df/dq
    """
    dq = zero(model.nv)
    f0 = func(q)
    res = zero([len(f0), model.nv])
    for iq in range(model.nv):
        dq[iq] = h
        res[:, iq] = (func(pinocchio.integrate(model, q, dq)) - f0) / h
        dq[iq] = 0
    return res<|MERGE_RESOLUTION|>--- conflicted
+++ resolved
@@ -4,10 +4,6 @@
 from pinocchio.utils import zero
 
 
-<<<<<<< HEAD
-def df_dx(func, x, h=np.sqrt(2 * EPS)):
-    """ Perform df/dx by num_diff.
-=======
 NUMDIFF_MODIFIER = 1e4
 
 class NumDiffException(Exception):
@@ -30,7 +26,6 @@
 
 def df_dx(func,x,h=np.sqrt(2*EPS)):
   """ Perform df/dx by num_diff.
->>>>>>> 7e160284
   :params func: function to differentiate f : np.matrix -> np.matrix
   :params x: value at which f is differentiated. type np.matrix
   :params h: eps
