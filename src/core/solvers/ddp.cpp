--- conflicted
+++ resolved
@@ -262,21 +262,6 @@
   const std::vector<boost::shared_ptr<ActionModelAbstract> >& models = problem_->get_runningModels();
   const std::vector<boost::shared_ptr<ActionDataAbstract> >& datas = problem_->get_runningDatas();
   for (std::size_t t = 0; t < T; ++t) {
-<<<<<<< HEAD
-    const boost::shared_ptr<ActionModelAbstract>& m = problem_->get_runningModels()[t];
-    const boost::shared_ptr<ActionDataAbstract>& d = problem_->get_runningDatas()[t];
-    
-    if (t == 0) {
-      m->get_state()->diff(problem_->get_x0(), xs_[0], dx_[0]);
-    }
-    else {
-	  m->get_state()->diff(xs_[t], xs_try_[t], dx_[t]);
-	}
-    us_try_[t].noalias() = us_[t];
-    us_try_[t].noalias() -= k_[t] * steplength;
-    us_try_[t].noalias() -= K_[t] * dx_[t];
-    m->calc(d, xs_try_[t], us_try_[t]);
-=======
     const boost::shared_ptr<ActionModelAbstract>& m = models[t];
     const boost::shared_ptr<ActionDataAbstract>& d = datas[t];
 
@@ -289,7 +274,6 @@
     } else {
       m->calc(d, xs_try_[t]);
     }
->>>>>>> 98bdf079
     xs_try_[t + 1] = d->xnext;
     cost_try_ += d->cost;
 
