///////////////////////////////////////////////////////////////////////////////
// BSD 3-Clause License
//
// Copyright (C) 2018-2020, LAAS-CNRS, University of Edinburgh
// Copyright note valid unless otherwise stated in individual files.
// All rights reserved.
///////////////////////////////////////////////////////////////////////////////

#include "crocoddyl/core/utils/exception.hpp"
#include "crocoddyl/multibody/actions/contact-fwddyn.hpp"
#include <pinocchio/algorithm/compute-all-terms.hpp>
#include <pinocchio/algorithm/frames.hpp>
#include <pinocchio/algorithm/contact-dynamics.hpp>
#include <pinocchio/algorithm/centroidal.hpp>
#include <pinocchio/algorithm/rnea-derivatives.hpp>
#include <pinocchio/algorithm/kinematics-derivatives.hpp>

namespace crocoddyl {

DifferentialActionModelContactFwdDynamics::DifferentialActionModelContactFwdDynamics(
    boost::shared_ptr<StateMultibody> state, boost::shared_ptr<ActuationModelFloatingBase> actuation,
    boost::shared_ptr<ContactModelMultiple> contacts, boost::shared_ptr<CostModelSum> costs,
    const double& JMinvJt_damping, const bool& enable_force)
    : DifferentialActionModelAbstract(state, actuation->get_nu(), costs->get_nr()),
      actuation_(actuation),
      contacts_(contacts),
      costs_(costs),
      pinocchio_(state->get_pinocchio()),
      with_armature_(true),
      armature_(Eigen::VectorXd::Zero(state->get_nv())),
      JMinvJt_damping_(fabs(JMinvJt_damping)),
      enable_force_(enable_force) {
  if (JMinvJt_damping_ < 0.) {
    JMinvJt_damping_ = 0.;
    throw_pretty("Invalid argument: "
                 << "The damping factor has to be positive, set to 0");
  }
  if (contacts_->get_nu() != nu_) {
    throw_pretty("Invalid argument: "
                 << "Contacts doesn't have the same control dimension (it should be " + std::to_string(nu_) + ")");
  }
  if (costs_->get_nu() != nu_) {
    throw_pretty("Invalid argument: "
                 << "Costs doesn't have the same control dimension (it should be " + std::to_string(nu_) + ")");
  }

  set_u_lb(-1. * pinocchio_.effortLimit.tail(nu_));
  set_u_ub(+1. * pinocchio_.effortLimit.tail(nu_));
}

DifferentialActionModelContactFwdDynamics::~DifferentialActionModelContactFwdDynamics() {}

void DifferentialActionModelContactFwdDynamics::calc(const boost::shared_ptr<DifferentialActionDataAbstract>& data,
                                                     const Eigen::Ref<const Eigen::VectorXd>& x,
                                                     const Eigen::Ref<const Eigen::VectorXd>& u) {
  if (static_cast<std::size_t>(x.size()) != state_->get_nx()) {
    throw_pretty("Invalid argument: "
                 << "x has wrong dimension (it should be " + std::to_string(state_->get_nx()) + ")");
  }
  if (static_cast<std::size_t>(u.size()) != nu_) {
    throw_pretty("Invalid argument: "
                 << "u has wrong dimension (it should be " + std::to_string(nu_) + ")");
  }

  DifferentialActionDataContactFwdDynamics* d = static_cast<DifferentialActionDataContactFwdDynamics*>(data.get());
  const Eigen::VectorBlock<const Eigen::Ref<const Eigen::VectorXd>, Eigen::Dynamic> q = x.head(state_->get_nq());
  const Eigen::VectorBlock<const Eigen::Ref<const Eigen::VectorXd>, Eigen::Dynamic> v = x.tail(state_->get_nv());

  // Computing the forward dynamics with the holonomic constraints defined by the contact model
  pinocchio::computeAllTerms(pinocchio_, d->pinocchio, q, v);
  pinocchio::updateFramePlacements(pinocchio_, d->pinocchio);
  pinocchio::computeCentroidalDynamics(pinocchio_, d->pinocchio, q, v);

  if (!with_armature_) {
    d->pinocchio.M.diagonal() += armature_;
  }
  actuation_->calc(d->multibody.actuation, x, u);
  contacts_->calc(d->multibody.contacts, x);

#ifndef NDEBUG
  Eigen::FullPivLU<Eigen::MatrixXd> Jc_lu(d->multibody.contacts->Jc);

<<<<<<< HEAD
  if (Jc_lu.rank() < d->contacts->Jc.rows()) {
    assert_pretty(JMinvJt_damping_ > 0., "A damping factor is needed as the contact Jacobian is not full-rank");
=======
  if (Jc_lu.rank() < d->multibody.contacts->Jc.rows()) {
    assert(JMinvJt_damping_ > 0. && "A damping factor is needed as the contact Jacobian is not full-rank");
>>>>>>> 298faba2
  }
#endif

  pinocchio::forwardDynamics(pinocchio_, d->pinocchio, d->multibody.actuation->tau, d->multibody.contacts->Jc,
                             d->multibody.contacts->a0, JMinvJt_damping_);
  d->xout = d->pinocchio.ddq;
  contacts_->updateAcceleration(d->multibody.contacts, d->pinocchio.ddq);
  contacts_->updateForce(d->multibody.contacts, d->pinocchio.lambda_c);

  // Computing the cost value and residuals
  costs_->calc(d->costs, x, u);
  d->cost = d->costs->cost;
}

void DifferentialActionModelContactFwdDynamics::calcDiff(const boost::shared_ptr<DifferentialActionDataAbstract>& data,
                                                         const Eigen::Ref<const Eigen::VectorXd>& x,
                                                         const Eigen::Ref<const Eigen::VectorXd>& u,
                                                         const bool& recalc) {
  if (static_cast<std::size_t>(x.size()) != state_->get_nx()) {
    throw_pretty("Invalid argument: "
                 << "x has wrong dimension (it should be " + std::to_string(state_->get_nx()) + ")");
  }
  if (static_cast<std::size_t>(u.size()) != nu_) {
    throw_pretty("Invalid argument: "
                 << "u has wrong dimension (it should be " + std::to_string(nu_) + ")");
  }

  const std::size_t& nv = state_->get_nv();
  const std::size_t& nc = contacts_->get_nc();
  const Eigen::VectorBlock<const Eigen::Ref<const Eigen::VectorXd>, Eigen::Dynamic> q = x.head(state_->get_nq());
  const Eigen::VectorBlock<const Eigen::Ref<const Eigen::VectorXd>, Eigen::Dynamic> v = x.tail(nv);

  DifferentialActionDataContactFwdDynamics* d = static_cast<DifferentialActionDataContactFwdDynamics*>(data.get());
  if (recalc) {
    calc(data, x, u);
  }

  // Computing the dynamics derivatives
  pinocchio::computeRNEADerivatives(pinocchio_, d->pinocchio, q, v, d->xout, d->multibody.contacts->fext);
  pinocchio::getKKTContactDynamicMatrixInverse(pinocchio_, d->pinocchio, d->multibody.contacts->Jc, d->Kinv);

  actuation_->calcDiff(d->multibody.actuation, x, u, false);
  contacts_->calcDiff(d->multibody.contacts, x, false);

  Eigen::Block<Eigen::MatrixXd> a_partial_dtau = d->Kinv.topLeftCorner(nv, nv);
  Eigen::Block<Eigen::MatrixXd> a_partial_da = d->Kinv.topRightCorner(nv, nc);
  Eigen::Block<Eigen::MatrixXd> f_partial_dtau = d->Kinv.bottomLeftCorner(nc, nv);
  Eigen::Block<Eigen::MatrixXd> f_partial_da = d->Kinv.bottomRightCorner(nc, nc);

  d->Fx.leftCols(nv).noalias() = -a_partial_dtau * d->pinocchio.dtau_dq;
  d->Fx.rightCols(nv).noalias() = -a_partial_dtau * d->pinocchio.dtau_dv;
  d->Fx.noalias() -= a_partial_da * d->multibody.contacts->da0_dx;
  d->Fx.noalias() += a_partial_dtau * d->multibody.actuation->dtau_dx;
  d->Fu.noalias() = a_partial_dtau * d->multibody.actuation->dtau_du;

  // Computing the cost derivatives
  if (enable_force_) {
    d->df_dx.leftCols(nv).noalias() = f_partial_dtau * d->pinocchio.dtau_dq;
    d->df_dx.rightCols(nv).noalias() = f_partial_dtau * d->pinocchio.dtau_dv;
    d->df_dx.noalias() += f_partial_da * d->multibody.contacts->da0_dx;
    d->df_dx.noalias() -= f_partial_dtau * d->multibody.actuation->dtau_dx;
    d->df_du.noalias() = -f_partial_dtau * d->multibody.actuation->dtau_du;
    contacts_->updateAccelerationDiff(d->multibody.contacts, d->Fx.bottomRows(nv));
    contacts_->updateForceDiff(d->multibody.contacts, d->df_dx, d->df_du);
  }
  costs_->calcDiff(d->costs, x, u, false);
}

boost::shared_ptr<DifferentialActionDataAbstract> DifferentialActionModelContactFwdDynamics::createData() {
  return boost::make_shared<DifferentialActionDataContactFwdDynamics>(this);
}

pinocchio::Model& DifferentialActionModelContactFwdDynamics::get_pinocchio() const { return pinocchio_; }

const boost::shared_ptr<ActuationModelFloatingBase>& DifferentialActionModelContactFwdDynamics::get_actuation() const {
  return actuation_;
}

const boost::shared_ptr<ContactModelMultiple>& DifferentialActionModelContactFwdDynamics::get_contacts() const {
  return contacts_;
}

const boost::shared_ptr<CostModelSum>& DifferentialActionModelContactFwdDynamics::get_costs() const { return costs_; }

const Eigen::VectorXd& DifferentialActionModelContactFwdDynamics::get_armature() const { return armature_; }

const double& DifferentialActionModelContactFwdDynamics::get_damping_factor() const { return JMinvJt_damping_; }

void DifferentialActionModelContactFwdDynamics::set_armature(const Eigen::VectorXd& armature) {
  if (static_cast<std::size_t>(armature.size()) != state_->get_nv()) {
    throw_pretty("Invalid argument: "
                 << "The armature dimension is wrong (it should be " + std::to_string(state_->get_nv()) + ")");
  }
  armature_ = armature;
  with_armature_ = false;
}

void DifferentialActionModelContactFwdDynamics::set_damping_factor(const double& damping) {
  if (damping < 0.) {
    throw_pretty("Invalid argument: "
                 << "The damping factor has to be positive");
  }
  JMinvJt_damping_ = damping;
}

}  // namespace crocoddyl<|MERGE_RESOLUTION|>--- conflicted
+++ resolved
@@ -80,13 +80,8 @@
 #ifndef NDEBUG
   Eigen::FullPivLU<Eigen::MatrixXd> Jc_lu(d->multibody.contacts->Jc);
 
-<<<<<<< HEAD
-  if (Jc_lu.rank() < d->contacts->Jc.rows()) {
+  if (Jc_lu.rank() < d->multibody.contacts->Jc.rows()) {
     assert_pretty(JMinvJt_damping_ > 0., "A damping factor is needed as the contact Jacobian is not full-rank");
-=======
-  if (Jc_lu.rank() < d->multibody.contacts->Jc.rows()) {
-    assert(JMinvJt_damping_ > 0. && "A damping factor is needed as the contact Jacobian is not full-rank");
->>>>>>> 298faba2
   }
 #endif
 
